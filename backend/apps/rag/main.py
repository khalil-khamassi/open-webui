--- conflicted
+++ resolved
@@ -839,10 +839,7 @@
         else:
             raise Exception("No SERPLY_API_KEY found in environment variables")
     elif engine == "duckduckgo":
-<<<<<<< HEAD
         return search_duckduckgo(query, app.state.config.RAG_WEB_SEARCH_RESULT_COUNT, app.state.config.RAG_WEB_SEARCH_WHITE_LIST_DOMAINS)
-=======
-        return search_duckduckgo(query, app.state.config.RAG_WEB_SEARCH_RESULT_COUNT)
     elif engine == "tavily":
         if app.state.config.TAVILY_API_KEY:
             return search_tavily(
@@ -852,7 +849,6 @@
             )
         else:
             raise Exception("No TAVILY_API_KEY found in environment variables")
->>>>>>> 1275371e
     else:
         raise Exception("No search engine API key found in environment variables")
 
